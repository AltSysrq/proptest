--- conflicted
+++ resolved
@@ -1437,7 +1437,6 @@
 
 #![deny(missing_docs)]
 
-<<<<<<< HEAD
 #![cfg_attr(feature = "unstable", feature(
       i128_type
     , i128
@@ -1465,10 +1464,6 @@
 
 #[cfg(not(feature = "frunk"))]
 #[macro_use] mod product_tuple;
-=======
-#![cfg_attr(feature = "unstable", feature(i128_type))]
-#![cfg_attr(feature = "unstable", feature(i128))]
->>>>>>> ade92b8b
 
 #[macro_use] extern crate bitflags;
 extern crate bit_set;
