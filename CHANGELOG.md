--- conflicted
+++ resolved
@@ -1,4 +1,3 @@
-<<<<<<< HEAD
 ## Unreleased (target = 0.8)
 
 ### New Additions
@@ -89,14 +88,13 @@
 
 - As `std::io::{Chars, CharsError}` have been deprecated on nightly,
   their `Arbitrary` implementations have been removed.
-=======
+
 ## 0.7.2
 
 ### Bug Fixes
 
 - Fix that `bool` would not shrink correctly, leading to hangs when tests
   taking `bool` parameters would fail in certain circumstances.
->>>>>>> ae1a860d
 
 ## 0.7.1
 
